--- conflicted
+++ resolved
@@ -4,11 +4,7 @@
   <modelVersion>4.0.0</modelVersion>
   <groupId>com.github.koushikr</groupId>
   <artifactId>qtrouper</artifactId>
-<<<<<<< HEAD
-  <version>0.0.11</version>
-=======
   <version>0.1.0</version>
->>>>>>> 9a42971e
   <packaging>jar</packaging>
     <properties>
         <!-- github server corresponds to entry in ~/.m2/settings.xml -->
