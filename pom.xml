--- conflicted
+++ resolved
@@ -4,11 +4,7 @@
     <modelVersion>4.0.0</modelVersion>
     <groupId>io.github.qtrouper</groupId>
     <artifactId>qtrouper</artifactId>
-<<<<<<< HEAD
-    <version>0.0.2</version>
-=======
-    <version>0.0.1-2</version>
->>>>>>> 273a84b5
+    <version>0.0.2-SNAPSHOT</version>
     <packaging>jar</packaging>
 
     <licenses>
@@ -43,14 +39,14 @@
     <properties>
         <project.build.sourceEncoding>UTF-8</project.build.sourceEncoding>
         <dropwizard.version>1.2.2</dropwizard.version>
-        <lombok.version>1.18.6</lombok.version>
+        <lombok.version>1.18.22</lombok.version>
         <guava.version>23.0</guava.version>
-        <junit.version>4.13.1</junit.version>
-        <mockito.version>2.9.0</mockito.version>
+        <junit.version>4.13.2</junit.version>
+        <mockito.version>4.2.0</mockito.version>
         <cglib.version>3.2.5</cglib.version>
-        <amqp.version>4.8.0</amqp.version>
+        <amqp.version>5.14.0</amqp.version>
         <testcontainer.rabbitmq.version>1.16.2</testcontainer.rabbitmq.version>
-
+        <reflections.version>0.10.2</reflections.version>
         <!--Jacoco properties-->
         <jacoco.version>0.8.0</jacoco.version>
         <jacoco.reportPath>${project.basedir}/../target/jacoco.exec</jacoco.reportPath>
@@ -101,7 +97,7 @@
         <dependency>
             <groupId>org.reflections</groupId>
             <artifactId>reflections</artifactId>
-            <version>0.9.11</version>
+            <version>${reflections.version}</version>
         </dependency>
 
         <!-- RabbitMQ -->
@@ -109,14 +105,6 @@
             <groupId>com.rabbitmq</groupId>
             <artifactId>amqp-client</artifactId>
             <version>${amqp.version}</version>
-        </dependency>
-
-        <!-- Test Dependencies -->
-        <dependency>
-            <groupId>org.testcontainers</groupId>
-            <artifactId>rabbitmq</artifactId>
-            <version>${testcontainer.rabbitmq.version}</version>
-            <scope>test</scope>
         </dependency>
 
 
